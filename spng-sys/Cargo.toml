[package]
name = "spng-sys"
version = "0.2.0-alpha.2"
authors = ["Aaron Loucks <aloucks@cofront.net>"]
edition = "2018"
keywords = ["spng", "png", "image", "decoder"]
links = "spng"
repository = "https://github.com/aloucks/spng-rs"
documentation = "https://docs.rs/spng-sys"
license = "MIT OR Apache-2.0"
description = "Native bindings to libspng"
readme = "../README.md"

[dependencies]
<<<<<<< HEAD
libz-sys = { version = "1.1.2", default-features = false, features = ["libc"] }
=======
libz-sys = { version = "1.1.14", default-features = false, features = ["libc", "static"] }
>>>>>>> 71f9d3fe
libc = "0.2"

[build-dependencies]
cc = "1.0"

[features]
default = ["libz-sys/static"]
zlib-ng = ["libz-sys/zlib-ng"]<|MERGE_RESOLUTION|>--- conflicted
+++ resolved
@@ -12,11 +12,7 @@
 readme = "../README.md"
 
 [dependencies]
-<<<<<<< HEAD
-libz-sys = { version = "1.1.2", default-features = false, features = ["libc"] }
-=======
 libz-sys = { version = "1.1.14", default-features = false, features = ["libc", "static"] }
->>>>>>> 71f9d3fe
 libc = "0.2"
 
 [build-dependencies]
