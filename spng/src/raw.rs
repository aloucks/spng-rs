//! Raw decoding context

use crate::{
    error::{check_err, Error},
    ContextFlags, CrcAction, DecodeFlags, Format, SpngOption,
};

use self::chunk::*;

use spng_sys as sys;
use std::{io, marker::PhantomData, mem, mem::MaybeUninit, ptr::NonNull, slice};
unsafe extern "C" fn read_fn<R: io::Read>(
    _: *mut sys::spng_ctx,
    user: *mut libc::c_void,
    dest: *mut libc::c_void,
    len: usize,
) -> libc::c_int {
    let reader: &mut R = &mut *(user as *mut R as *mut _);
    let dest = slice::from_raw_parts_mut(dest as *mut u8, len);
    let mut offset = 0;
    while offset < len {
        let buf = &mut dest[offset..];
        let ret = reader.read(buf);
        match ret {
            Ok(0) => return sys::spng_errno_SPNG_IO_EOF,
            Ok(n) => offset += n,
            Err(_) => return sys::spng_errno_SPNG_IO_ERROR,
        }
    }
    sys::spng_errno_SPNG_OK
}

/// Helper trait for converting optional ancillary chunks into `Option<T>`.
///
/// <http://www.libpng.org/pub/png/spec/1.1/PNG-Chunks.html#C.Ancillary-chunks>
///
/// ## Ancilary chunks
///
/// * BKGD
/// * CHRM
/// * GAMA
/// * HIST
/// * ICCP
/// * PHYS
/// * SBIT
/// * SPLT
/// * SRGB
/// * TEXT
/// * TIME
/// * TRNS
/// * ZTXT
pub trait ChunkAvail<T> {
    /// Converts `Err(Error::Chunkavail)` into `Ok(None)`.
    fn chunk_avail(self) -> Result<Option<T>, Error>;
}

impl<T> ChunkAvail<T> for Result<T, Error> {
    fn chunk_avail(self) -> Result<Option<T>, Error> {
        match self {
            Ok(value) => Ok(Some(value)),
            Err(Error::Chunkavail) => Ok(None),
            Err(error) => Err(error),
        }
    }
}

/// The raw decoding context.
///
/// * <https://libspng.org/>
/// * <http://www.libpng.org/pub/png/spec/1.1/PNG-Contents.html>
#[derive(Debug)]
pub struct RawContext<R> {
    raw: *mut sys::spng_ctx,
    reader: Option<NonNull<R>>,
}

impl<R> Drop for RawContext<R> {
    fn drop(&mut self) {
        if !self.raw.is_null() {
            unsafe {
                sys::spng_ctx_free(self.raw);
            }
        }
        if let Some(reader) = self.reader {
            unsafe {
                drop(Box::from_raw(reader.as_ptr()));
            }
        }
    }
}

impl<R> RawContext<R> {
    pub fn new() -> Result<RawContext<R>, Error> {
        RawContext::with_flags(ContextFlags::empty())
    }

    pub fn with_flags(flags: ContextFlags) -> Result<RawContext<R>, Error> {
        unsafe {
            let raw = sys::spng_ctx_new(flags.bits() as _);
            if raw.is_null() {
                Err(Error::Mem)
            } else {
                Ok(RawContext { raw, reader: None })
            }
        }
    }

    /// Set how chunk CRC errors should be handled for critical and ancillary chunks.
    pub fn set_crc_action(
        &mut self,
        critical: CrcAction,
        ancillary: CrcAction,
    ) -> Result<(), Error> {
        unsafe {
            check_err(sys::spng_set_crc_action(
                self.raw,
                critical as i32,
                ancillary as i32,
            ))
        }
    }

    /// Get image width and height limits.
    ///
    /// Returns `(width, height)`
    pub fn get_image_limits(&self) -> Result<(u32, u32), Error> {
        let mut width = 0;
        let mut height = 0;
        unsafe {
            check_err(sys::spng_get_image_limits(
                self.raw,
                &mut width,
                &mut height,
            ))?;
            Ok((width, height))
        }
    }

    /// Set image width and height limits, these may not be larger than `(2^31)-1`.
    pub fn set_image_limits(&mut self, max_width: u32, max_height: u32) -> Result<(), Error> {
        unsafe { check_err(sys::spng_set_image_limits(self.raw, max_width, max_height)) }
    }

    /// Get chunk size and chunk cache limits.
    ///
    /// Returns `(chunk_size, cache_size)`
    pub fn get_chunk_limits(&self) -> Result<(usize, usize), Error> {
        let mut chunk_size = 0;
        let mut cache_size = 0;
        unsafe {
            check_err(sys::spng_get_chunk_limits(
                self.raw,
                &mut chunk_size,
                &mut cache_size,
            ))?;
            Ok((chunk_size, cache_size))
        }
    }

    /// Set chunk size and chunk cache limits, the default chunk size limit is `(2^31)-1`, the default
    /// chunk cache limit is `SIZE_MAX`.
    pub fn set_chunk_limits(&mut self, chunk_size: usize, cache_size: usize) -> Result<(), Error> {
        unsafe { check_err(sys::spng_set_chunk_limits(self.raw, chunk_size, cache_size)) }
    }

    /// Get the image header.
    pub fn get_ihdr(&self) -> Result<Ihdr, Error> {
        unsafe {
            let mut chunk = MaybeUninit::uninit();
            check_err(sys::spng_get_ihdr(self.raw, chunk.as_mut_ptr()))?;
            Ok(chunk.assume_init())
        }
    }

    /// Get the image palette.
    pub fn get_plte(&self) -> Result<Ref<Plte>, Error> {
        unsafe {
            let mut chunk = MaybeUninit::uninit();
            check_err(sys::spng_get_plte(self.raw, chunk.as_mut_ptr()))?;
            Ok(Ref::from(Plte(chunk.assume_init())))
        }
    }

    /// Get the image transparency.
    pub fn get_trns(&self) -> Result<Trns, Error> {
        unsafe {
            let mut chunk = MaybeUninit::uninit();
            check_err(sys::spng_get_trns(self.raw, chunk.as_mut_ptr()))?;
            Ok(chunk.assume_init())
        }
    }

    /// Get primary chromacities and white point as floating point numbers.
    pub fn get_chrm(&self) -> Result<Chrm, Error> {
        unsafe {
            let mut chunk = MaybeUninit::uninit();
            check_err(sys::spng_get_chrm(self.raw, chunk.as_mut_ptr()))?;
            Ok(chunk.assume_init())
        }
    }

    /// Get primary chromacities and white point in the PNG's internal representation.
    pub fn get_chrm_int(&self) -> Result<ChrmInt, Error> {
        unsafe {
            let mut chunk = MaybeUninit::uninit();
            check_err(sys::spng_get_chrm_int(self.raw, chunk.as_mut_ptr()))?;
            Ok(chunk.assume_init())
        }
    }

    /// Get the image gamma.
    pub fn get_gama(&self) -> Result<f64, Error> {
        unsafe {
            let mut chunk = MaybeUninit::uninit();
            check_err(sys::spng_get_gama(self.raw, chunk.as_mut_ptr()))?;
            Ok(chunk.assume_init())
        }
    }

    /// Get image gamma in PNG's internal representation.
    pub fn get_gama_int(&self) -> Result<u32, Error> {
        let mut gama_int = 0;
        unsafe {
            check_err(sys::spng_get_gama_int(self.raw, &mut gama_int))?;
        }
        Ok(gama_int)
    }

    /// Get the ICC profile.
    ///
    /// ### Note
    /// ICC profiles are not validated.
    pub fn get_iccp(&self) -> Result<Ref<Iccp>, Error> {
        unsafe {
            let mut chunk = MaybeUninit::uninit();
            check_err(sys::spng_get_iccp(self.raw, chunk.as_mut_ptr()))?;
            let chunk: Iccp = mem::transmute(chunk.assume_init());
            Ok(Ref::from(chunk))
        }
    }

    /// Get the significant bits.
    pub fn get_sbit(&self) -> Result<Sbit, Error> {
        unsafe {
            let mut chunk = MaybeUninit::uninit();
            check_err(sys::spng_get_sbit(self.raw, chunk.as_mut_ptr()))?;
            Ok(chunk.assume_init())
        }
    }

    /// Get the `sRGB` rendering intent.
    pub fn get_srgb(&self) -> Result<u8, Error> {
        unsafe {
            let mut rendering_intent = 0;
            check_err(sys::spng_get_srgb(self.raw, &mut rendering_intent))?;
            Ok(rendering_intent)
        }
    }

    /// Get text information.
    ///
    /// ### Note
    /// Due to the structure of PNG files it is recommended to call this function after [`decode_image`].
    ///
    /// [`decode_image`]: method@RawContext::decode_image
    pub fn get_text(&self) -> Result<Ref<Vec<Text>>, Error> {
        unsafe {
            use std::ptr;
            let mut len = 0;
            check_err(sys::spng_get_text(self.raw, ptr::null_mut(), &mut len))?;
            let mut vec = Vec::<Text>::new();
            vec.reserve_exact(len as usize);
            vec.set_len(len as usize);
            let text_ptr = vec.as_mut_ptr() as *mut sys::spng_text;
            check_err(sys::spng_get_text(self.raw, text_ptr, &mut len))?;
            Ok(Ref::from(vec))
        }
    }

    /// Get the image background color.
    pub fn get_bkgd(&self) -> Result<Bkgd, Error> {
        unsafe {
            let mut chunk = MaybeUninit::uninit();
            check_err(sys::spng_get_bkgd(self.raw, chunk.as_mut_ptr()))?;
            Ok(chunk.assume_init())
        }
    }

    /// Get the image histogram.
    pub fn get_hist(&self) -> Result<Hist, Error> {
        unsafe {
            let mut chunk = MaybeUninit::uninit();
            check_err(sys::spng_get_hist(self.raw, chunk.as_mut_ptr()))?;
            Ok(chunk.assume_init())
        }
    }

    /// Get physical pixel dimensions.
    pub fn get_phys(&self) -> Result<Phys, Error> {
        unsafe {
            let mut chunk = MaybeUninit::uninit();
            check_err(sys::spng_get_phys(self.raw, chunk.as_mut_ptr()))?;
            Ok(chunk.assume_init())
        }
    }

    /// Get the suggested palettes.
    pub fn get_splt(&self) -> Result<Ref<Vec<Splt>>, Error> {
        unsafe {
            use std::ptr;
            let mut len = 0;
            check_err(sys::spng_get_splt(self.raw, ptr::null_mut(), &mut len))?;
            let mut vec = Vec::<Splt>::new();
            vec.reserve_exact(len as usize);
            vec.set_len(len as usize);
            let splt_ptr = vec.as_mut_ptr() as *mut sys::spng_splt;
            check_err(sys::spng_get_splt(self.raw, splt_ptr, &mut len))?;
            Ok(Ref::from(vec))
        }
    }

    /// Get the modification time.
    ///
    /// ### Note
    /// Due to the structure of PNG files it is recommended to call this function after [`decode_image`].
    ///
    /// [`decode_image`]: method@RawContext::decode_image
    pub fn get_time(&self) -> Result<Time, Error> {
        unsafe {
            let mut chunk = MaybeUninit::uninit();
            check_err(sys::spng_get_time(self.raw, chunk.as_mut_ptr()))?;
            Ok(chunk.assume_init())
        }
    }

    /// Get the image offset.
    pub fn get_offs(&self) -> Result<Offs, Error> {
        unsafe {
            let mut chunk = MaybeUninit::uninit();
            check_err(sys::spng_get_offs(self.raw, chunk.as_mut_ptr()))?;
            Ok(chunk.assume_init())
        }
    }

    /// Get the `EXIF` data.
    ///
    /// ### Note
    /// Due to the structure of PNG files it is recommended to call this function after [`decode_image`].
    ///
    /// [`decode_image`]: method@RawContext::decode_image
    pub fn get_exif(&self) -> Result<Ref<Exif>, Error> {
        unsafe {
            let mut chunk = MaybeUninit::uninit();
            check_err(sys::spng_get_exif(self.raw, chunk.as_mut_ptr()))?;
            let chunk: Exif = mem::transmute(chunk.assume_init());
            Ok(Ref::from(chunk))
        }
    }

    /// Get the current, to-be-decoded row's information.
    pub fn get_row_info(&self) -> Result<RowInfo, Error> {
        unsafe {
            let mut chunk = MaybeUninit::uninit();
            check_err(sys::spng_get_row_info(self.raw, chunk.as_mut_ptr()))?;
            Ok(chunk.assume_init())
        }
    }

    /// Returns unknown chunk information.
    ///
    /// ### Note
    /// Due to the structure of PNG files it is recommended to call this function after [`decode_image`].
    ///
    /// [`decode_image`]: method@RawContext::decode_image
    pub fn get_unknown_chunks(&self) -> Result<Ref<Vec<UnknownChunk>>, Error> {
        unsafe {
            use std::ptr;
            let mut len = 0;
            check_err(sys::spng_get_unknown_chunks(
                self.raw,
                ptr::null_mut(),
                &mut len,
            ))?;
            let mut vec = Vec::<UnknownChunk>::new();
            vec.reserve_exact(len as usize);
            vec.set_len(len as usize);
            let chunk_ptr = vec.as_mut_ptr() as *mut sys::spng_unknown_chunk;
            check_err(sys::spng_get_unknown_chunks(self.raw, chunk_ptr, &mut len))?;
            Ok(Ref::from(vec))
        }
    }

    /// Calculates decoded image buffer size for the given output format.
    ///
    /// PNG data must have been set prior with [`set_png_stream`] or [`set_png_buffer`].
    ///
    /// [`set_png_stream`]: method@RawContext::set_png_stream
    /// [`set_png_buffer`]: method@RawContext::set_png_buffer
    pub fn decoded_image_size(&self, out_format: Format) -> Result<usize, Error> {
        let mut len = 0;
        unsafe {
            check_err(sys::spng_decoded_image_size(
                self.raw,
                out_format as _,
                &mut len,
            ))?;
        }
        Ok(len)
    }

    /// Decodes the PNG file and writes the image to `out`. The image is converted from any PNG format to the
    /// destination format `out_format`. Interlaced images are deinterlaced and `16-bit` images are converted to
    /// host-endian.
    ///
    /// The `out` buffer must have a length greater or equal to the size returned by [`decoded_image_size`] with
    /// the same `out_format`.
    ///
    /// If the `SPNG_DECODE_PROGRESSIVE` flag is set, the context will be initialied with `out_format` for
    /// progressive decoding. The image is not immediately decoded and the `out` buffer is ignored.
    ///
    /// The `SPNG_DECODE_TRNS` flag is ignored if the PNG has an alpha channel or does not contain a `TRNS`
    /// chunk. It is also ignored for gray `1/2/4`-bit images.
    ///
    /// The function may only be called **once** per context.
    ///
    /// [`decode_image`]: method@RawContext::decode_image
    /// [`decoded_image_size`]: method@RawContext::decoded_image_size
    pub fn decode_image(
        &mut self,
        out: &mut [u8],
        out_format: Format,
        flags: DecodeFlags,
    ) -> Result<(), Error> {
        unsafe {
            check_err(sys::spng_decode_image(
                self.raw,
                out.as_mut_ptr() as _,
                out.len(),
                out_format as _,
                flags.bits as _,
            ))
        }
    }

    /// Decodes and deinterlaces a scanline to `out`.
    ///
    /// This function requires the decoder to be initialized by calling [`decode_image`] with the
    /// `SPNG_DECODE_PROGRESSIVE` flag set.
    ///
    /// The widest scanline is the decoded image size divided by `ihdr.height`.
    ///
    /// For the last scanline and subsequent calls the return value is `SPNG_EOI`.
    ///
    /// If the image is not interlaced this function's behavior is identical to [`decode_scanline`].
    ///
    /// [`decode_image`]: method@RawContext::decode_image
    /// [`decode_scanline`]: method@RawContext::decode_scanline
    pub fn decode_row(&mut self, out: &mut [u8]) -> Result<(), Error> {
        unsafe {
            check_err(sys::spng_decode_row(
                self.raw,
                out.as_mut_ptr() as _,
                out.len(),
            ))
        }
    }

    /// Decode all chunks before or after the image data (IDAT) stream,
    /// depending on the state of the decoder.
    ///
    /// If the image is decoded this function will read up to the end-of-file (IEND) marker.
    ///
    /// Calling this function before `decode_image` is optional.
    ///
    /// [`decode_image`]: method@RawContext::decode_image
    pub fn decode_chunks(&mut self) -> Result<(), Error> {
        unsafe { check_err(sys::spng_decode_chunks(self.raw)) }
    }

    /// Decodes a scanline to `out`.
    ///
    /// This function requires the decoder to be initialized by calling [`decode_image`] with the
    /// `SPNG_DECODE_PROGRESSIVE` flag set.
    ///
    /// The widest scanline is the decoded image size divided by `ihdr.height`.
    ///
    /// For the last scanline and subsequent calls the return value is `SPNG_EOI`.
    ///
    /// [`decode_image`]: method@RawContext::decode_image
    pub fn decode_scanline(&mut self, output: &mut [u8]) -> Result<(), Error> {
        unsafe {
            check_err(sys::spng_decode_scanline(
                self.raw,
                output.as_mut_ptr() as _,
                output.len(),
            ))
        }
    }

    /// Sets `option` to the specified `value`.
    pub fn set_option(&mut self, option: SpngOption, value: i32) -> Result<(), Error> {
        unsafe { check_err(sys::spng_set_option(self.raw, option as _, value as _)) }
    }

    /// Gets the value for the specified `option`.
    pub fn get_option(&self, option: SpngOption) -> Result<i32, Error> {
        let mut value = 0;
        unsafe {
            check_err(sys::spng_get_option(self.raw, option as _, &mut value))?;
        }
        Ok(value as _)
    }
}

impl<R: io::Read> RawContext<R> {
    /// Set the input `png` stream reader. The input buffer or stream may only be set once per context.
    pub fn set_png_stream(&mut self, reader: R) -> Result<(), Error> {
<<<<<<< HEAD
        let boxed = Box::new(reader);
        let unboxed = Box::into_raw(boxed);
        self.reader = NonNull::new(unboxed);
        let read_fn: sys::spng_read_fn = Some(read_fn::<R>);
        unsafe {
            check_err(sys::spng_set_png_stream(
                self.raw,
                read_fn,
                unboxed as *mut _,
            ))
        }
=======
        let mut boxed = Box::new(reader);
        let user = boxed.as_mut() as *mut R as *mut _;
        self.reader = Some(boxed);
        let rw_fn: sys::spng_rw_fn = Some(read_fn::<R>);
        unsafe { check_err(sys::spng_set_png_stream(self.raw, rw_fn, user)) }
>>>>>>> 99e0970a
    }
}

impl<'a> RawContext<&'a [u8]> {
    /// Set the input `png` buffer. The input buffer or stream may only be set once per context.
    pub fn set_png_buffer(&mut self, buf: &'a [u8]) -> Result<(), Error> {
        unsafe {
            check_err(sys::spng_set_png_buffer(
                self.raw,
                buf.as_ptr() as *const _,
                buf.len(),
            ))
        }
    }
}

/// Attaches lifetime `'a` to `T`.
pub struct Ref<'a, T: 'a> {
    data: T,
    _p: PhantomData<&'a ()>,
}

impl<'a, T: 'a> std::ops::Deref for Ref<'a, T> {
    type Target = T;
    fn deref(&self) -> &Self::Target {
        &self.data
    }
}

impl<'a, T: 'a> From<T> for Ref<'a, T> {
    fn from(t: T) -> Ref<'a, T> {
        Ref {
            data: t,
            _p: PhantomData,
        }
    }
}

/// `PNG` chunk data
pub mod chunk {
    use spng_sys as sys;
    use std::{ffi::CStr, slice};

    /// Safe wrapper for [`spng_sys::spng_splt`]
    #[repr(C)]
    pub struct Splt(pub(crate) sys::spng_splt);

    impl Splt {
        pub fn name(&self) -> Result<&str, std::str::Utf8Error> {
            unsafe { CStr::from_ptr(self.0.name.as_ptr() as _).to_str() }
        }

        pub fn sample_depth(&self) -> u8 {
            self.0.sample_depth
        }

        pub fn entries(&self) -> &[sys::spng_splt_entry] {
            unsafe { slice::from_raw_parts(self.0.entries, self.0.n_entries as usize) }
        }
    }

    /// Safe wrapper for [`spng_sys::spng_plte`]
    #[repr(C)]
    pub struct Plte(pub(crate) sys::spng_plte);

    impl Plte {
        pub fn entries(&self) -> &[PlteEntry] {
            unsafe { slice::from_raw_parts(self.0.entries.as_ptr(), self.0.n_entries as usize) }
        }
    }

    /// Safe wrapper for [`spng_sys::spng_exif`]
    #[repr(C)]
    pub struct Exif(pub(crate) sys::spng_exif);

    impl Exif {
        pub fn data(&self) -> &[u8] {
            unsafe { slice::from_raw_parts(self.0.data as _, self.0.length) }
        }
    }

    /// Safe wrapper for [`spng_sys::spng_text`]
    #[repr(C)]
    pub struct Text(pub(crate) sys::spng_text);

    impl Text {
        pub fn keyword(&self) -> Result<&str, std::str::Utf8Error> {
            unsafe { CStr::from_ptr(self.0.keyword.as_ptr() as _).to_str() }
        }

        pub fn type_(&self) -> i32 {
            self.0.type_
        }

        pub fn length(&self) -> usize {
            self.0.length
        }

        pub fn text(&self) -> Result<&str, std::str::Utf8Error> {
            unsafe { CStr::from_ptr(self.0.text).to_str() }
        }

        pub fn compression_flag(&self) -> u8 {
            self.0.compression_flag
        }

        pub fn compression_method(&self) -> u8 {
            self.0.compression_method
        }

        pub fn language_tag(&self) -> Result<&str, std::str::Utf8Error> {
            unsafe { CStr::from_ptr(self.0.language_tag).to_str() }
        }

        pub fn translated_keyword(&self) -> Result<&str, std::str::Utf8Error> {
            unsafe { CStr::from_ptr(self.0.translated_keyword).to_str() }
        }
    }

    /// Safe wrapper for [`spng_sys::spng_iccp`]
    #[repr(C)]
    pub struct Iccp(pub(crate) sys::spng_iccp);

    impl Iccp {
        pub fn profile_name(&self) -> Result<&str, std::str::Utf8Error> {
            unsafe { CStr::from_ptr(self.0.profile_name.as_ptr()).to_str() }
        }

        pub fn profile(&self) -> &[u8] {
            unsafe { slice::from_raw_parts(self.0.profile as _, self.0.profile_len) }
        }
    }

    /// Safe wrapper for [`spng_sys::spng_unknown_chunk`]
    #[repr(C)]
    pub struct UnknownChunk(pub(crate) spng_sys::spng_unknown_chunk);

    impl UnknownChunk {
        /// Returns the chunk type.
        pub fn type_(&self) -> Result<&str, std::str::Utf8Error> {
            std::str::from_utf8(&self.0.type_)
        }

        /// Returns the chunk data.
        pub fn data(&self) -> &[u8] {
            unsafe { slice::from_raw_parts(self.0.data as _, self.0.length) }
        }
    }

    /// Image header
    pub type Ihdr = sys::spng_ihdr;
    /// Transparency
    pub type Trns = sys::spng_trns;
    /// Primary chromacities and white point as floating point numbers
    pub type Chrm = sys::spng_chrm;
    /// Primary chromacities and white point in the PNG's internal representation
    pub type ChrmInt = sys::spng_chrm_int;
    /// Significant bits
    pub type Sbit = sys::spng_sbit;
    /// Background color
    pub type Bkgd = sys::spng_bkgd;
    /// Histogram
    pub type Hist = sys::spng_hist;
    /// Physical pixel dimensions
    pub type Phys = sys::spng_phys;
    /// Modification time
    pub type Time = sys::spng_time;
    /// Offset
    pub type Offs = sys::spng_offs;
    /// To-be-decoded row information
    pub type RowInfo = sys::spng_row_info;
    /// Palette entry
    pub type PlteEntry = spng_sys::spng_plte_entry;
}<|MERGE_RESOLUTION|>--- conflicted
+++ resolved
@@ -515,25 +515,11 @@
 impl<R: io::Read> RawContext<R> {
     /// Set the input `png` stream reader. The input buffer or stream may only be set once per context.
     pub fn set_png_stream(&mut self, reader: R) -> Result<(), Error> {
-<<<<<<< HEAD
         let boxed = Box::new(reader);
         let unboxed = Box::into_raw(boxed);
         self.reader = NonNull::new(unboxed);
-        let read_fn: sys::spng_read_fn = Some(read_fn::<R>);
-        unsafe {
-            check_err(sys::spng_set_png_stream(
-                self.raw,
-                read_fn,
-                unboxed as *mut _,
-            ))
-        }
-=======
-        let mut boxed = Box::new(reader);
-        let user = boxed.as_mut() as *mut R as *mut _;
-        self.reader = Some(boxed);
         let rw_fn: sys::spng_rw_fn = Some(read_fn::<R>);
-        unsafe { check_err(sys::spng_set_png_stream(self.raw, rw_fn, user)) }
->>>>>>> 99e0970a
+        unsafe { check_err(sys::spng_set_png_stream(self.raw, rw_fn, unboxed as *mut _)) }
     }
 }
 
